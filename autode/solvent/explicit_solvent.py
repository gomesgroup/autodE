--- conflicted
+++ resolved
@@ -176,13 +176,8 @@
     return xyzs, qmmm_energy
 
 
-<<<<<<< HEAD
 def do_explicit_solvent_qmmm(solute, solvent, method, dist_consts=None, fix_solute=False, n_confs=192, n_qm_solvent_mols=50):
     """Run explicit solvent qmmm calculations to find the lowest energy of the solvated molecule
-=======
-def do_explicit_solvent_qmmm(solute, solvent, method, n_confs=192, n_qm_solvent_mols=50):
-    """Run explicit solvent_name qmmm calculations to find the lowest energy of the solvated molecule
->>>>>>> 03183261
 
     Arguments:
         solute (mol obj) -- molecule to be solvated, all coords will be fixed
@@ -190,15 +185,10 @@
         method (ESW method) -- method to use for QM calculations
 
     Keyword Arguments:
-<<<<<<< HEAD
         dist_consts (dict) -- bond distance constraints, key=bond ids, value=distance (default: {None})
         fix_solute (bool) -- if the solute should be fixed (default: {False})
         n_confs (int) -- number of differenct solvent configurations to calculate (default: {192})
         n_qm_solvent_mols (int) -- number of solvent molecules to place around the solute (default: {30})
-=======
-        n_confs (int) -- number of differenct solvent_name configurations to calculate (default: {192})
-        n_qm_solvent_mols (int) -- number of solvent_name molecules to place around the solute (default: {30})
->>>>>>> 03183261
 
     Returns:
         float, list, int -- energy, xyzs, n_qm_atoms
